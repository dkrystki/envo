--- conflicted
+++ resolved
@@ -18,16 +18,16 @@
 
         e.prompt().eval()
 
-        shell.sendline("flake")
+        shell.sendline("my_flake")
         e.output(r"Flake all good\nFlake return value\n").prompt().eval()
 
-        shell.sendline("mypy")
-        e.output(r"Mypy all good\n").prompt().eval()
-
-        shell.sendline("flake()")
+        shell.sendline("my_mypy")
+        e.output(r"Mypy all good\n").prompt().eval()
+
+        shell.sendline("my_flake()")
         e.output(r"Flake all good\n'Flake return value'\n").prompt().eval()
 
-        shell.sendline("mypy()")
+        shell.sendline("my_mypy()")
         e.output(r"Mypy all good\n").prompt().eval()
 
         shell.exit()
@@ -63,10 +63,10 @@
 
         e.prompt().eval()
 
-        shell.sendline('flake("dd")')
+        shell.sendline('my_flake("dd")')
         e.output(r"Flake all gooddd\n'Flake return value'\n").prompt().eval()
 
-        shell.sendline("flake dd")
+        shell.sendline("my_flake dd")
         e.output(r"Flake all gooddd\nFlake return value\n").prompt().eval()
 
         shell.exit()
@@ -100,24 +100,15 @@
 
         with raises(CalledProcessError) as e:
             s = utils.run("""envo test -c "flake" """)
-<<<<<<< HEAD
 
         if is_linux():
             assert e.value.returncode == 127
+            assert "flaake: command not found" in utils.clean_output(e.value.stdout)
         if is_windows():
-            assert e.value.returncode == 1
-
-        assert "'flaake' not found" in utils.clean_output(e.value.stdout)
+            assert e.value.returncode == 255
+            assert "'flaake' is not recognized as an internal or external command" in utils.clean_output(e.value.stdout)
+
         assert utils.clean_output(e.value.stderr) == ""
-=======
-        assert e.value.returncode == 127
-        if is_linux():
-            assert b"flaake: command not found" in e.value.stdout
-        if is_windows():
-            assert b"flaake: not found" in e.value.stdout
-
-        assert b"" == e.value.stderr
->>>>>>> 17368ddf
 
     def test_single_command_command_fail_traceback(self):
         utils.add_command(
@@ -131,39 +122,54 @@
 
         with raises(CalledProcessError) as e:
             s = utils.run("""envo test -c "some_cmd" """)
-        assert e.value.returncode == 1
-        assert e.value.stdout == b""
-        assert b"ZeroDivisionError" in e.value.stderr
+
+        if is_linux():
+            assert e.value.returncode == 1
+            assert utils.clean_output(e.value.stdout) == ""
+        if is_windows():
+            assert e.value.returncode == 1
+            assert utils.clean_output(e.value.stdout) == "\n"
+
+        assert "ZeroDivisionError" in utils.clean_output(e.value.stderr)
 
     def test_headless_error(self):
         with raises(CalledProcessError) as e:
             s = utils.run("""envo some_env -c "print('test')" """)
         assert e.value.returncode == 1
-        assert e.value.stdout == b""
-        assert b"find any env" in e.value.stderr
+        assert utils.clean_output(e.value.stdout) == ""
+        assert "find any env" in utils.clean_output(e.value.stderr)
 
     def test_single_command_fire(self):
         utils.add_flake_cmd()
-        res = utils.single_command("flake")
+        res = utils.single_command("my_flake")
 
         assert res == "Flake all good\nFlake return value\n"
 
     def test_envo_run(self):
         utils.add_flake_cmd(file=Path("env_comm.py"))
-        res = utils.envo_run("flake")
+        res = utils.envo_run("my_flake")
 
         assert res == "Flake all good\nFlake return value\n"
 
     def test_env_variables_available_in_run(self, shell):
         utils.add_declaration("test_var: Raw[str]")
         utils.add_definition('self.test_var = "test_value"')
-        utils.add_command(
-            """
-            @command
-            def print_path(self) -> None:
-                run("echo $TEST_VAR")
-            """
-        )
+        if is_linux():
+            utils.add_command(
+                """
+                @command
+                def print_path(self) -> None:
+                    run("echo $TEST_VAR")
+                """
+            )
+        if is_windows():
+            utils.add_command(
+                """
+                @command
+                def print_path(self) -> None:
+                    run("echo %TEST_VAR%")
+                """
+            )
         e = shell.start()
         e.prompt().eval()
 
@@ -186,30 +192,29 @@
         utils.add_mypy_cmd(namespace=namespace_name, file=Path("env_test.py"))
 
         e = shell.start()
-
-        e.prompt().eval()
-
-        shell.sendline("flake")
+        e.prompt().eval()
+
+        shell.sendline("my_flake")
         e.output(r"Flake all good\nFlake return value\n").prompt().eval()
 
-        shell.sendline("flake()")
+        shell.sendline("my_flake()")
         e.output(r"Flake all good\n'Flake return value'\n").prompt().eval()
 
-        shell.sendline("test_namespace.flake")
+        shell.sendline("test_namespace.my_flake")
         e.output(r"Namespaced flake\nFlake return value\n").prompt().eval()
 
-        shell.sendline("test_namespace.flake()")
+        shell.sendline("test_namespace.my_flake()")
         e.output(r"Namespaced flake\n'Flake return value'\n").prompt().eval()
 
-        shell.sendline("mypy")
+        shell.sendline("my_mypy")
         e.output(
-            r".*mypy: error: Missing target module, package, files, or command.\n"
+            r"xonsh: subprocess mode: command not found: my_mypy\n"
         ).prompt().eval()
 
-        shell.sendline("test_namespace.mypy")
-        e.output(r"Mypy all good\n").prompt().eval()
-
-        shell.sendline("test_namespace.mypy()")
+        shell.sendline("test_namespace.my_mypy")
+        e.output(r"Mypy all good\n").prompt().eval()
+
+        shell.sendline("test_namespace.my_mypy()")
         e.output(r"Mypy all good\n").prompt().eval()
 
         shell.exit()
